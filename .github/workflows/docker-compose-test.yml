name: docker-compose-test

on:
  workflow_call:
  push:
    branches:
      - '*'
      - '!deploy'
      - '!gh-pages'

permissions:
  contents: read

jobs:
  docker-compose-tests:
    # this has a chance of infinite loop if we write a test wrong, timeout should catch it eventually.
    timeout-minutes: 5
    runs-on: ubuntu-latest

    steps:
      - name: Set up Docker Buildx
        uses: docker/setup-buildx-action@v3

      - name: Checkout Repository
        uses: actions/checkout@v4

      - name: Initialize .docker.env
        run: |
          echo "DB_USER=test_user" > .docker.env
          echo "DB_PASS=test" >> .docker.env
          echo "DB_NAME=test" >> .docker.env
          echo "DB_PORT=5432" >> .docker.env
          echo "SECRET_OAUTH2_CLIENT_ID=1234567890" >> .docker.env
          echo "PUBLIC_APP_NAME=test" >> .docker.env
          echo "SECRET_OAUTH2_CLIENT_SECRET=1234567890" >> .docker.env
          echo "PUBLIC_APP_NAME=test" >> .docker.env
          echo "REDIS_NAME=some_name" >> .docker.env
          echo "REDIS_URL=redis://redis:6379" >> .docker.env
          echo "ENVIRONMENT=test" >> .docker.env
          echo "PORT=3000" >> .docker.env
          echo "DB_HOST=db" >> .docker.env

<<<<<<< HEAD
      - name: Start Docker build in background
        run: docker compose --project-name test build app
=======

          echo "DB_USER=test_user" > .env
          echo "DB_PASS=test" >> .env
          echo "DB_NAME=test" >> .env
          echo "DB_PORT=5432" >> .env
          echo "SECRET_OAUTH2_CLIENT_ID=1234567890" >> .env
          echo "PUBLIC_APP_NAME=test" >> .env
          echo "SECRET_OAUTH2_CLIENT_SECRET=1234567890" >> .env
          echo "PUBLIC_APP_NAME=test" >> .env
          echo "REDIS_NAME=some_name" >> .env
          echo "REDIS_URL=redis://localhost:6379" >> .env
          echo "ENVIRONMENT=test" >> .env
          echo "PORT=3000" >> .env
          echo "DB_HOST=localhost" >> .env
>>>>>>> 9bbdbc8d

      - name: Setup Node.js
        uses: actions/setup-node@v4
        with:
          node-version: v22.12.0

      - name: Install pnpm
        uses: pnpm/action-setup@v4
        with:
          version: 10.13.1

      - name: Install Dependencies
        run: pnpm i

      - name: Set up Postgres
        run: |
          docker compose --project-name test up -d db
          docker exec db bash -c '
            for i in $(seq 1 15); do
              pg_isready -U admin && exit 0
              sleep 1
            done
            echo "Postgres did not become ready in time" >&2
            exit 1
          '
          docker exec db psql -U admin -c "CREATE ROLE test_user WITH LOGIN PASSWORD 'test';"
          docker exec db psql -U admin -c "CREATE DATABASE test WITH OWNER test_user;"
          docker exec db psql -U admin -c "GRANT admin TO test_user;"

          cp .env .cp

          pnpm db:migrate
          pnpm db:push --force

      - name: Set up Redis
        run: |
          docker compose --project-name test up -d redis
          docker exec redis bash -c '
            for i in $(seq 1 15); do
              redis-cli ping && exit 0
              sleep 1
            done
            echo "Redis did not become ready in time" >&2
            exit 1
          '


      - name: Debug Docker images
        run: |
          echo "Listing all docker images:"
          docker images
          echo "Compose images for project 'test':"
          docker compose --project-name test images
          echo "Compose ps for project 'test':"
          docker compose --project-name test ps

      - name: Scan Docker image with Trivy
        run: |
          docker run --rm -v /var/run/docker.sock:/var/run/docker.sock aquasec/trivy:latest image my-app:latest

      - name: Build app
        run: pnpm build

      - name: Start App
        run: |
          docker compose --project-name test up -d app
          pnpm test:integration

      - name: Stop Application
        run: docker compose down<|MERGE_RESOLUTION|>--- conflicted
+++ resolved
@@ -40,10 +40,6 @@
           echo "PORT=3000" >> .docker.env
           echo "DB_HOST=db" >> .docker.env
 
-<<<<<<< HEAD
-      - name: Start Docker build in background
-        run: docker compose --project-name test build app
-=======
 
           echo "DB_USER=test_user" > .env
           echo "DB_PASS=test" >> .env
@@ -58,7 +54,6 @@
           echo "ENVIRONMENT=test" >> .env
           echo "PORT=3000" >> .env
           echo "DB_HOST=localhost" >> .env
->>>>>>> 9bbdbc8d
 
       - name: Setup Node.js
         uses: actions/setup-node@v4
