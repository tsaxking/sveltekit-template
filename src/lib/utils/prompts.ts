/**
 * Modal and notification system for user interactions
 *
 * Provides a comprehensive set of modal dialogs and notification utilities:
 * - Prompt dialogs with validation and keyboard support
 * - Selection modals with custom rendering
 * - Choice dialogs with keyboard shortcuts
 * - Confirmation dialogs with Enter/Escape handling
 * - Alert notifications with auto-hide
 * - Color picker modals
 * - Custom raw modals for complex content
 * - Toast-style notifications
 *
 * All modals support keyboard navigation (Enter to confirm, Escape to cancel)
 * and auto-focus on input elements for better UX.
 */
import { browser } from '$app/environment';
import { type BootstrapColor } from 'colors/color';
import Modal from '../components/bootstrap/Modal.svelte';
import { createRawSnippet, mount, unmount } from 'svelte';
import Alert from '$lib/components/bootstrap/Alert.svelte';
import { writable } from 'svelte/store';

/**
 * Global modal container element where all modal dialogs are rendered.
 * Created once and reused for all modal instances to ensure proper layering.
 */
export const modalTarget = (() => {
	if (browser) {
		const target = document.createElement('div');
		target.id = 'modal-target';
		document.body.appendChild(target);
		return target;
	}
	return null;
})();

/**
 * Clears all modal dialogs from the DOM.
 * Recursively removes modal elements and handles edge cases like text nodes.
 */
export const clearModals = async () => {
	if (modalTarget) {
		const remove = () => {
			const modal = modalTarget.lastChild;
			if (modal) {
				modalTarget.removeChild(modal);
				modal.remove();
				if (modal instanceof Text) {
					// For some reason, the modal sometimes is a text node, so we remove it again
					remove();
				}
			}
		};

		remove();
	}
};

/** Configuration for modal button creation */
type ButtonConfig = {
	/** Text to display on the button */
	text: string;
	/** Bootstrap color theme for the button */
	color: BootstrapColor;
	/** Click handler function */
	onClick: () => void;
};

/**
 * Creates a single button with Bootstrap styling and click handler
 * @param config - Button configuration object
 * @returns Svelte snippet for the button
 */
const createButton = (config: ButtonConfig) => {
	//  onclick="${config.onClick}"
	return createRawSnippet(() => ({
		render: () => `<button class="btn btn-${config.color}">${config.text}</button>`,
		setup: (el) => {
			el.addEventListener('click', config.onClick);
		}
	}));
};

/**
 * Creates multiple buttons with Bootstrap styling and click handlers
 * @param buttons - Array of button configurations
 * @returns Svelte snippet containing all buttons
 */
export const createButtons = (buttons: ButtonConfig[]) => {
	return createRawSnippet(() => ({
		render: () =>
			`<div>${buttons.map((button, i) => `<button data-id=${i} class="btn btn-${button.color}">${button.text}</button>`).join('')}</div>`,
		setup: (el) => {
			for (let i = 0; i < buttons.length; i++) {
				el.children[i]?.addEventListener('click', buttons[i].onClick);
			}
		}
	}));
};

/**
 * Creates a simple modal body with just a message paragraph
 * @param message - Text message to display
 * @returns Svelte snippet for the modal body
 */
const createModalBody = (message: string) =>
	createRawSnippet(() => ({
		render: () => `<p>${message}</p>`
	}));

/** Configuration options for prompt modals */
type PromptConfig = {
	/** Default value to pre-fill in the input */
	default?: string;
	/** Modal title (defaults to 'Prompt') */
	title?: string;
	/** Placeholder text for the input */
	placeholder?: string;
	/** Use textarea instead of input for multiline text */
	multiline?: boolean;
	/** Validation function that returns true if input is valid */
	validate?: (value: string) => boolean;
	/** HTML input type (text, password, number) */
	type?: 'text' | 'password' | 'number';
	/** Custom parser to transform the input value */
	parser?: (value: string) => string;
};

/**
 * Shows a prompt modal dialog for text input with validation and keyboard support
 *
 * Features:
 * - Auto-focus on input field
 * - Enter to submit (unless multiline mode)
 * - Escape to cancel
 * - Real-time validation with visual feedback
 * - Support for single-line and multiline input
 *
 * @param message - The prompt message to display
 * @param config - Optional configuration for the prompt
 * @returns Promise that resolves to the entered text or null if cancelled
 */
export const prompt = async (message: string, config?: PromptConfig) => {
	return new Promise<string | null>((res, rej) => {
		if (!modalTarget) return rej('Cannot show prompt in non-browser environment');

		let value = '';
		let valid = true;
		let input: HTMLInputElement | HTMLTextAreaElement | null = null;

		const modal = mount(Modal, {
			target: modalTarget,
			props: {
				title: config?.title || 'Prompt',
				body: createRawSnippet(() => ({
					render: () => `
                        <div>
                            <p>${message}</p>
                            ${
															config?.multiline
																? `<textarea data-id="input" class="form-control" placeholder="${config?.placeholder || ''}"></textarea>`
																: `<input data-id="input" type="${config?.type || 'text'}" class="form-control" placeholder="${config?.placeholder || ''}">`
														}
                        </div>
                    `,
					setup: (el) => {
						input = el.querySelector('input') || el.querySelector('textarea');
						if (config?.default && input) {
							input.value = config.default;
							config.default = undefined;
						}

						if (input) {
							const oninput = () => {
								if (input) value = input.value;
								valid = !config?.validate || config.validate(value);
								input?.classList.toggle('is-invalid', !valid);
							};

							input.addEventListener('input', oninput);

							const onkeydown = (e: KeyboardEvent) => {
								if (e.key === 'Enter' && !e.shiftKey && !config?.multiline) {
									e.preventDefault();
									if (!valid) return;
									res(config?.parser ? config.parser(value.trim()) : value.trim());
									modal.hide();
								} else if (e.key === 'Escape') {
									e.preventDefault();
									modal.hide();
									res(null);
								}
							};

							document.addEventListener('keydown', onkeydown);
							return () => {
								input?.removeEventListener('input', oninput);
								document.removeEventListener('keydown', onkeydown);
							};
						}
					}
				})),
				buttons: createButtons([
					{
						text: 'Cancel',
						color: 'secondary',
						onClick: () => {
							modal.hide();
							res(null);
						}
					},
					{
						text: 'Ok',
						color: 'primary',
						onClick: () => {
							if (!valid) return;
							res(config?.parser ? config.parser(value.trim()) : value.trim());
							modal.hide();
						}
					}
				])
			}
		});

		const onshow = () => {
			input?.focus();
		};

		modal.on('show', onshow);

		modal.show();
		modal.once('hide', () => {
			res(null);
			clearModals();
			modal.off('show', onshow);
		});
	});
};

/** Configuration options for select modals */
type SelectConfig<T> = {
	/** Modal title (defaults to 'Select') */
	title?: string;
	/** Custom renderer function for option display */
	render?: (value: T) => string;
};

/**
 * Shows a selection modal with a dropdown of options
 *
 * Features:
 * - Auto-focus on select element
 * - Enter to confirm selection
 * - Escape to cancel
 * - Custom rendering for complex option types
 *
 * @param message - The selection prompt message
 * @param options - Array of options to choose from
 * @param config - Optional configuration for rendering and title
 * @returns Promise that resolves to the selected option or null if cancelled
 */
export const select = async <T>(message: string, options: T[], config?: SelectConfig<T>) => {
	return new Promise<T | null>((res, rej) => {
		if (!modalTarget) return rej('Cannot show select in non-browser environment');

		let selected: T | null = null;
		let input: HTMLSelectElement | null = null;

		const modal = mount(Modal, {
			target: modalTarget,
			props: {
				title: config?.title || 'Select',
				body: createRawSnippet(() => ({
					render: () => `
                        <div>
                            <p>${message}</p>
                            <select class="form-select" data-id="select">
                                <option disabled selected>Select an option</option>
                                ${options.map((option, i) => {
																	return `<option value="${i}">${config?.render ? config.render(option) : option}</option>`;
																})}
                            </select>
                        </div>
                    `,
					setup: (el) => {
						input = el.querySelector('select');
						if (input) {
							const onchange = () => {
								const int = parseInt(input!.value);
								if (!isNaN(int)) selected = options[int];
							};

							input.addEventListener('change', onchange);
							return () => {
								input?.removeEventListener('change', onchange);
							};
						}
					}
				})),
				buttons: createButtons([
					{
						text: 'Cancel',
						color: 'secondary',
						onClick: () => {
							modal.hide();
							res(null);
						}
					},
					{
						text: 'Select',
						color: 'primary',
						onClick: () => {
							res(selected);
							modal.hide();
						}
					}
				])
			}
		});

		const onkeydown = (e: KeyboardEvent) => {
			if (e.key === 'Escape') {
				e.preventDefault();
				modal.hide();
				res(null);
			}
			if (e.key === 'Enter') {
				e.preventDefault();
				if (selected) {
					res(selected);
					modal.hide();
				}
			}
		};

		document.addEventListener('keydown', onkeydown);

		modal.on('show', () => {
			input?.focus();
		});

		modal.show();
		modal.once('hide', () => {
			res(null);
			clearModals();
			document.removeEventListener('keydown', onkeydown);
		});
	});
};

/** Configuration options for choice modals */
type ChooseConfig = {
	/** Modal title (defaults to 'Choose') */
	title?: string;
};

/**
 * Represents a choice option that can be either a simple value or an object with value and display text
 */
type ChooseOption<Value> =
	| {
			value: Value;
			text: string;
	  }
	| Value;

/**
 * Renders the display text for a choice option
 * @param option - The choice option to render
 * @param which - Fallback text ('A' or 'B') if no display text available
 * @returns Display text for the option
 */
const renderer = (option: ChooseOption<unknown>, which: 'A' | 'B'): string => {
	if (typeof option === 'string') return option;
	if (typeof option === 'object' && option !== null) {
		if (
			Object.keys(option).length === 2 &&
			'value' in option &&
			'text' in option &&
			typeof option.text === 'string'
		) {
			return option.text;
		}
	}
	return which;
};

/**
 * Extracts the actual value from a choice option
 * @param option - The choice option to extract value from
 * @returns The underlying value of the option
 */
const valueGetter = <Value>(option: ChooseOption<Value>): Value => {
	if (typeof option === 'object' && option !== null) {
		if (Object.keys(option).length === 2 && 'value' in option && 'text' in option) {
			return option.value;
		}
	}
	return option as Value;
};

/**
 * Shows a choice modal with two options
 *
 * Features:
 * - Keyboard shortcuts: 1/A/← for first option, 2/B/→ for second option
 * - Escape to cancel
 * - Support for simple values or {value, text} objects
 * - Custom button text rendering
 *
 * @param message - The choice prompt message
 * @param A - First option (can be value or {value, text} object)
 * @param B - Second option (can be value or {value, text} object)
 * @param config - Optional configuration for title
 * @returns Promise that resolves to the selected option value or null if cancelled
 */
export const choose = async <A, B>(
	message: string,
	A: ChooseOption<A>,
	B: ChooseOption<B>,
	config?: ChooseConfig
) => {
	return new Promise<A | B | null>((res, rej) => {
		if (!modalTarget) return rej('Cannot show choose in non-browser environment');

		const modal = mount(Modal, {
			target: modalTarget,
			props: {
				title: config?.title || 'Choose',
				body: createModalBody(message),
				buttons: createButtons([
					{
						text: 'Cancel',
						color: 'secondary',
						onClick: () => {
							res(null);
							modal.hide();
						}
					},
					{
						text: renderer(A, 'A'),
						color: 'primary',
						onClick: () => {
							res(valueGetter(A));
							modal.hide();
						}
					},
					{
						text: renderer(B, 'B'),
						color: 'primary',
						onClick: () => {
							res(valueGetter(B));
							modal.hide();
						}
					}
				])
			}
		});
		modal.show();
		const onkeydown = (e: KeyboardEvent) => {
			if (e.key === 'Escape') {
				e.preventDefault();
				res(null);
				return modal.hide();
			}
			if (e.key === '1' || e.key === 'ArrowLeft' || e.key === 'a' || e.key === 'A') {
				e.preventDefault();
				res(valueGetter(A));
				return modal.hide();
			}
			if (e.key === '2' || e.key === 'ArrowRight' || e.key === 'b' || e.key === 'B') {
				e.preventDefault();
				res(valueGetter(B));
				return modal.hide();
			}
		};

		document.addEventListener('keydown', onkeydown);

		modal.once('hide', () => {
			res(null);
			clearModals();
			document.removeEventListener('keydown', onkeydown);
		});
	});
};

/** Configuration options for confirmation modals */
type ConfirmConfig = {
	/** Modal title (defaults to 'Confirm') */
	title?: string;
	/** Text for the 'yes' button (defaults to 'Yes') */
	yes?: string;
	/** Text for the 'no' button (defaults to 'No') */
	no?: string;
};

/**
 * Shows a confirmation modal with Yes/No buttons
 *
 * Features:
 * - Enter key confirms (returns true)
 * - Escape key cancels (returns false)
 * - Custom button text
 * - Bootstrap styling (Yes=success, No=danger)
 *
 * @param message - The confirmation message to display
 * @param config - Optional configuration for title and button text
 * @returns Promise that resolves to true if confirmed, false if cancelled
 */
export const confirm = async (message: string, config?: ConfirmConfig) => {
	return new Promise<boolean>((res, rej) => {
		if (!modalTarget) return rej('Cannot show confirm in non-browser environment');

		const modal = mount(Modal, {
			target: modalTarget,
			props: {
				title: config?.title || 'Confirm',
				body: createModalBody(message),
				buttons: createButtons([
					{
						text: config?.yes || 'Yes',
						color: 'success',
						onClick: () => {
							res(true);
							modal.hide();
						}
					},
					{
						text: config?.no || 'No',
						color: 'danger',
						onClick: () => {
							res(false);
							modal.hide();
						}
					}
				]),
				setup: () => {
					return () => {};
				}
			}
		});
		modal.show();
		const onkeydown = (e: KeyboardEvent) => {
			if (e.key === 'Escape') {
				e.preventDefault();
				res(false);
				return modal.hide();
			}
			if (e.key === 'Enter') {
				e.preventDefault();
				res(true);
				return modal.hide();
			}
		};

		document.addEventListener('keydown', onkeydown);
		modal.once('hide', () => {
			res(false);
			clearModals();
			document.removeEventListener('keydown', onkeydown);
		});
	});
};

/** Configuration options for alert modals */
type AlertConfig = {
	/** Modal title (defaults to 'Alert') */
	title?: string;
};

/**
 * Shows an alert modal with a single OK button
 *
 * Features:
 * - Enter or Escape key dismisses the alert
 * - Simple informational display
 * - Bootstrap primary styling
 *
 * @param message - The alert message to display
 * @param config - Optional configuration for title
 * @returns Promise that resolves when the alert is dismissed
 */
export const alert = async (message: string, config?: AlertConfig) => {
	return new Promise<void>((res, rej) => {
		if (!modalTarget) return rej('Cannot show alert in non-browser environment');

		const modal = mount(Modal, {
			target: modalTarget,
			props: {
				title: config?.title || 'Alert',
				body: createModalBody(message),
				buttons: createButton({
					text: 'Ok',
					color: 'primary',
					onClick: () => {
						modal.hide();
						res();
					}
				})
			}
		});
		modal.show();

		const onkeydown = (e: KeyboardEvent) => {
			if (e.key === 'Escape' || e.key === 'Enter') {
				e.preventDefault();
				res();
				return modal.hide();
			}
		};

		document.addEventListener('keydown', onkeydown);

		modal.once('hide', () => {
			res();
			clearModals();
			document.removeEventListener('keydown', onkeydown);
		});
	});
};

/** Configuration options for color picker modals */
type ColorPickerConfig = {
	/** Modal title (defaults to 'Color Picker') */
	title?: string;
	/** Default color value in hex format */
	default?: string;
};

/**
 * Shows a color picker modal with HTML color input
 *
 * Features:
 * - HTML5 color input for native color selection
 * - Enter key confirms selection
 * - Escape key cancels
 * - Default color pre-selection
 *
 * @param message - The color selection prompt message
 * @param config - Optional configuration for title and default color
 * @returns Promise that resolves to the selected color hex value or null if cancelled
 */
export const colorPicker = async (message: string, config?: ColorPickerConfig) => {
	return new Promise<string | null>((res, rej) => {
		if (!modalTarget) return rej('Cannot show color picker in non-browser environment');

		let selected: string | null = null;
		let input: HTMLInputElement | null = null;

		const modal = mount(Modal, {
			target: modalTarget,
			props: {
				title: config?.title || 'Color Picker',
				body: createRawSnippet(() => ({
					render: () => `
                        <div>
                            <p>${message}</p>
                            <input type="color" class="form-control" data-id="color">
                        </div>
                    `,
					setup: (el) => {
						input = el.querySelector('input');
						if (input) {
							if (config?.default) {
								input.setAttribute('value', config.default);
								selected = config.default;
								config.default = undefined;
							}

							const oninput = () => {
								selected = input!.value;
							};

							input.addEventListener('input', oninput);

							return () => {
								input?.removeEventListener('input', oninput);
							};
						}
					}
				})),
				buttons: createButtons([
					{
						text: 'Cancel',
						color: 'secondary',
						onClick: () => {
							modal.hide();
							res(null);
						}
					},
					{
						text: 'Select',
						color: 'primary',
						onClick: () => {
							res(selected as string);
							modal.hide();
						}
					}
				])
			}
		});

		// modal.on('show', () => {
		// 	input?.focus();
		// });

		modal.show();

		const onkeydown = (e: KeyboardEvent) => {
			if (e.key === 'Enter') {
				e.preventDefault();
				if (selected) {
					res(selected);
					modal.hide();
				}
			} else if (e.key === 'Escape') {
				e.preventDefault();
				modal.hide();
				res(null);
			}
		};
		document.addEventListener('keydown', onkeydown);

		modal.once('hide', () => {
			document.removeEventListener('keydown', onkeydown);
			res(null);
			clearModals();
		});
	});
};

/** Configuration options for toast notifications */
type NotificationConfig = {
	/** Notification title */
	title: string;
	/** Notification message content */
	message: string;
	/** Bootstrap background color theme */
	color: BootstrapColor;
	/** Auto-hide delay in milliseconds (0 = no auto-hide) */
	autoHide?: number;
	/** Bootstrap text color theme */
	textColor?: BootstrapColor;
};

<<<<<<< HEAD
/**
 * Shows a toast-style notification that appears in the document body
 *
 * Features:
 * - Appears directly in document body (not in modal container)
 * - Auto-hide with configurable delay
 * - Bootstrap color theming
 * - Automatic cleanup when hidden
 * - Non-blocking (doesn't require user interaction)
 *
 * @param config - Notification configuration object
 * @returns Svelte component instance for programmatic control
 * @throws Error if called in non-browser environment
 */
=======
export const history = writable<NotificationConfig[]>([]);

>>>>>>> 6314bd2b
export const notify = (config: NotificationConfig) => {
	if (!browser) throw new Error('Cannot show notification in non-browser environment');

	history.update((d) => {
		d.push(config);
		return d;
	});
	// const notif = createNotif();
	// if (!notif) return;
	const mounted = mount(Alert, {
		target: document.body,
		props: {
			title: config.title,
			message: config.message,
			color: config.color,
			autoHide: config.autoHide ?? 0,
			textColor: config.textColor,
			onHide: () => {
				unmount(mounted);
			}
		}
	});
	return mounted;
};

/**
 * Creates a custom modal with raw HTML content and custom mount logic
 *
 * Features:
 * - Custom content mounting via callback
 * - Configurable buttons
 * - Escape key handling for dismissal
 * - Full control over modal body content
 * - Automatic cleanup on hide
 *
 * @param title - Modal title text
 * @param buttons - Array of button configurations
 * @param onMount - Callback that receives the modal body element and should return a Svelte component
 * @returns Modal control object with show/hide methods and event handling
 * @throws Error if called in non-browser environment
 */
export const rawModal = (
	title: string,
	buttons: ButtonConfig[],
	onMount: (body: HTMLDivElement) => ReturnType<typeof mount>
) => {
	if (!modalTarget) throw new Error('Cannot show modal in non-browser environment');
	const modal = mount(Modal, {
		target: modalTarget,
		props: {
			title,
			body: createRawSnippet(() => ({
				render: () => `<div class="body-content"></div>`
			})),
			buttons: createButtons(buttons)
		}
	});

	const body = modalTarget.querySelector('.body-content');
	if (!body) throw new Error('Modal body not found');

	onMount(body as HTMLDivElement);

	const onkeydown = (e: KeyboardEvent) => {
		if (e.key === 'Escape') {
			e.preventDefault();
			return modal.hide();
		}
	};

	document.addEventListener('keydown', onkeydown);
	modal.on('hide', () => {
		document.removeEventListener('keydown', onkeydown);
		clearModals();
	});

	return {
		modal,
		hide: () => modal.hide(),
		show: () => modal.show(),
		on: modal.on.bind(modal)
	};
};

/**
 * Svelte store for managing notification state
 * Contains an array of notification IDs for tracking active notifications
 */
export const notifs = writable<number[]>([]);<|MERGE_RESOLUTION|>--- conflicted
+++ resolved
@@ -745,7 +745,12 @@
 	textColor?: BootstrapColor;
 };
 
-<<<<<<< HEAD
+/**
+ * Svelte store for managing notification history
+ * Contains an array of notification configuration objects
+ */
+export const history = writable<NotificationConfig[]>([]);
+
 /**
  * Shows a toast-style notification that appears in the document body
  *
@@ -760,10 +765,6 @@
  * @returns Svelte component instance for programmatic control
  * @throws Error if called in non-browser environment
  */
-=======
-export const history = writable<NotificationConfig[]>([]);
-
->>>>>>> 6314bd2b
 export const notify = (config: NotificationConfig) => {
 	if (!browser) throw new Error('Cannot show notification in non-browser environment');
 
