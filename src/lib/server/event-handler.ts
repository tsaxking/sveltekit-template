--- conflicted
+++ resolved
@@ -1,342 +1,5 @@
 import type { RequestAction } from 'drizzle-struct/back-end';
 /* eslint-disable @typescript-eslint/no-explicit-any */
-<<<<<<< HEAD
-import { Struct, StructError, DataError, StructStream, StructData, type Structable, globalCols } from "drizzle-struct/back-end";
-import { PropertyAction, DataAction } from "drizzle-struct/types";
-import { Account } from "./structs/account";
-import { Session } from "./structs/session";
-import { Permissions } from "./structs/permissions";
-import { encode } from "ts-utils/text";
-import { sse } from "$lib/server/utils/sse";
-
-export const handleEvent = (struct: Struct) =>  async (event: RequestAction): Promise<Response> => {
-    const connection = sse.getConnection(event.request);
-    const sendNotif = (notif: {
-        severity: 'success' | 'danger' | 'warning' | 'info';
-        title: string;
-        message: string;
-        icon?: string;
-    }) => {
-        connection?.notify(notif);
-    }
-    const error = (error: Error, notify: boolean) => {
-        if (notify) sendNotif({
-            severity: 'danger',
-            title: 'Error',
-            message: error.message,
-        });
-        return new Response(JSON.stringify({
-            success: false,
-            message: error.message,
-        }), { status: 200 });
-    }
-    const s = (await Session.getSession(event.request)).unwrap();
-    if (!s) return error(new StructError('Session not found'), false);
-
-    let roles: Permissions.RoleData[] = [];
-    let account: Account.AccountData | undefined;
-    let isAdmin = false;
-
-    if (struct.data.name !== 'test') {
-        account = (await Session.getAccount(s)).unwrap();
-        if (!account) return error(new StructError('Not logged in'), true);
-
-        roles = (await Permissions.getRoles(account)).unwrap();
-        isAdmin = !!(await Account.Admins.fromProperty('accountId', account.id, false)).unwrap().length;
-    }
-
-    const invalidPermissions = error(new StructError('Invalid permissions'), true);
-
-    const bypass = struct.bypasses.filter(b => b.action === event.action || b.action === '*').map(b => b.condition);
-
-    const runBypass = (data?: StructData<typeof struct.data.structure, typeof struct.data.name>) => {
-        if (!account && struct.data.name === 'test') return true;
-        if (!account) return false;
-        if (isAdmin) return true;
-        for (const fn of bypass) {
-            const res = fn(account, data);
-            if (res) return res;
-        }
-        return false;
-    };
-
-    if (event.action === DataAction.ReadVersionHistory) {
-        if (!Object.hasOwn(event.data as any, 'id')) return error(new DataError('Missing ReadVersionHistory id'), false);
-        const data = (await struct.fromId(String((event.data as any).id))).unwrap();
-        if (!data) return error(new DataError('Data not found'), true);
-        const history = (await data.getVersions()).unwrap();
-        return new Response(JSON.stringify({
-            success: true,
-            data: history.map(v => v.data),
-        }), { status: 200 });
-    }
-
-    if (event.action === DataAction.DeleteVersion) {
-        if (!Object.hasOwn(event.data as any, 'id')) return error(new DataError('Missing DeleteVersion id'), false);
-        if (!Object.hasOwn(event.data as any, 'vhId')) return error(new DataError('Missing DeleteVersion version'), false);
-        const data = (await struct.fromId(String((event.data as any).id))).unwrap();
-        if (!data) return error(new DataError('Data not found'), true);
-        const version = (await data.getVersions()).unwrap().find(v => v.vhId === (event.data as any).vhId);
-        if (!version) return error(new DataError('Version not found'), true);
-        
-        (await version.delete()).unwrap();
-        sendNotif({
-            severity: 'success',
-            title: 'Version deleted',
-            message: 'The version has been successfully deleted.',
-        });
-        return new Response(JSON.stringify({
-            success: true,
-        }), { status: 200 });
-    }
-
-    if (event.action === DataAction.RestoreVersion) {
-        if (!Object.hasOwn(event.data as any, 'id')) return error(new DataError('Missing RestoreVersion id'), false);
-        if (!Object.hasOwn(event.data as any, 'vhId')) return error(new DataError('Missing RestoreVersion version'), false);
-        const data = (await struct.fromId(String((event.data as any).id))).unwrap();
-        if (!data) return error(new DataError('Data not found'), true);
-        const versions = (await data.getVersions()).unwrap().find(v => v.vhId === (event.data as any).vhId);
-        if (!versions) return error(new DataError('Version not found'), true);
-        const res = await versions.restore();
-        if (res.isErr()) return error(res.error, false);
-        sendNotif({
-            severity: 'success',
-            title: 'Version restored',
-            message: 'The version has been successfully restored.',
-        });
-        return new Response(JSON.stringify({
-            success: true,
-        }), { status: 200 });
-    }
-
-    if (event.action === PropertyAction.Read) {
-        if (!Object.hasOwn(event.data as any, 'type')) return error(new DataError('Missing Read type'), false);
-        if ((event.data as any).type !== 'all' && (event.data as any).type !== 'archived' && !Object.hasOwn(event.data as any, 'args')) return error(new DataError('Missing Read args'), false);
-
-        let streamer: StructStream<typeof struct.data.structure, typeof struct.data.name>;
-        const type = (event.data as any).type as 'all' | 'archived' | 'from-id' | 'property' | 'universe';
-        switch (type) {
-            case 'all':
-                streamer = struct.all(true, false);
-                break;
-            case 'archived':
-                streamer = struct.archived(true);
-                break;
-            case 'from-id':
-                if (!Object.hasOwn((event.data as any).args, 'id')) return error(new DataError('Missing Read id'), false);
-                {
-                    const data = (await struct.fromId((event.data as any).args.id)).unwrap();
-                    if (!data) return error(new DataError('Data not found'), true);
-                    return new Response(JSON.stringify({
-                        success: true,
-                        data: data.data,
-                    }), { status: 200 });
-                }
-            case 'property':
-                if (!Object.hasOwn((event.data as any).args, 'key')) return error(new DataError('Missing Read key'), false);
-                if (!Object.hasOwn((event.data as any).args, 'value')) return error(new DataError('Missing Read value'), false);
-                streamer = struct.fromProperty((event.data as any).args.key, (event.data as any).args.value, true);
-                break;
-            case 'universe':
-                if (!Object.hasOwn((event.data as any).args, 'universe')) return error(new DataError('Missing Read universe'), false);
-                streamer = struct.fromUniverse((event.data as any).args.universe, true);
-                break;
-            default:
-                return error(new DataError('Invalid Read type'), false);
-        }
-
-        let readable: ReadableStream;
-
-        if (account) {
-            readable = new ReadableStream({
-                start(controller) {
-                    streamer.on('end', () => {
-                        // console.log('end');
-                        controller.enqueue('end\n\n');
-                        controller.close();
-                    });
-
-                    if (runBypass()) {
-                        streamer.pipe(d => controller.enqueue(`${encode(JSON.stringify(d.data))}\n\n`));
-                        return;
-                    }
-                    const stream = Permissions.filterActionPipeline(account, roles, streamer as any, PropertyAction.Read, bypass);
-                    stream.pipe(d => controller.enqueue(`${encode(JSON.stringify(d))}\n\n`));
-                },
-                cancel() {
-                    streamer.off('end');
-                    streamer.off('data');
-                    streamer.off('error');
-                }
-            });
-        } else if (struct.data.name === 'test') {
-            readable = new ReadableStream({
-                start(controller) {
-                    streamer.on('end', () => {
-                        // console.log('end');
-                        controller.enqueue('end\n\n');
-                        controller.close();
-                    });
-
-                    streamer.pipe(d => controller.enqueue(`${encode(JSON.stringify(d.data))}\n\n`));
-                },
-                cancel() {
-                    streamer.off('end');
-                    streamer.off('data');
-                    streamer.off('error');
-                }
-            });
-        } else {
-            return error(new StructError('Not logged in'), true);
-        }
-
-
-        return new Response(readable, {
-            status: 200,
-            headers: {
-                'Content-Type': 'text/event-stream',
-            }
-        });
-    }
-
-
-    if (event.action === DataAction.Create) {
-        const create = async () => {
-            if (!struct.validate(event.data, {
-                optionals: ['id', 'created', 'updated', 'archived', 'universes', 'attributes', 'lifetime'],
-            })) return error(new DataError('Invalid data'), true);
-
-            (await struct.new(event.data as any)).unwrap();
-
-            sendNotif({
-                severity: 'success',
-                title: 'Data created',
-                message: 'The data has been successfully created.',
-            });
-
-            return new Response(JSON.stringify({
-                success: true,
-            }), { status: 201 });
-        };
-        if (runBypass()) {
-            return create();
-        }
-        if (!Permissions.canDo(roles, this as any, DataAction.Create).unwrap()) return invalidPermissions;
-
-        return create();
-    }
-
-    if (event.action === PropertyAction.Update) {
-        delete (event.data as any).created;
-        delete (event.data as any).updated;
-        delete (event.data as any).archived;
-        delete (event.data as any).universes;
-        delete (event.data as any).attributes;
-        delete (event.data as any).lifetime;
-
-        const data = event.data as Structable<typeof struct.data.structure & typeof globalCols>;
-        const found = (await struct.fromId(String(data.id))).unwrap();
-        if (!found) return error(new DataError('Data not found'), true);
-
-        if (runBypass()) {
-            const res = await found.update(data);
-            if (res.isErr()) return error(res.error, false);
-        } else {
-            const [res] = (await Permissions.filterAction(roles, [found as any], PropertyAction.Update)).unwrap();
-            if (!res) return invalidPermissions;
-            const updateRes = await found.update(Object.fromEntries(Object.entries(data).filter(([k]) => res[k])) as any);
-            if (updateRes.isErr()) return error(updateRes.error, false);
-        }
-
-        sendNotif({
-            severity: 'success',
-            title: 'Data updated',
-            message: 'The data has been successfully updated.',
-        });
-
-        return new Response(JSON.stringify({
-            success: true,
-        }), { status: 200 });
-    }
-
-    if (event.action === DataAction.Archive) {
-        const archive = async () => {
-            if (!Object.hasOwn(event.data as any, 'id')) return error(new DataError('Missing id'), false);
-
-            const data = event.data as Structable<typeof struct.data.structure & typeof globalCols>;
-            const found = (await struct.fromId(String(data.id))).unwrap();
-            if (!found) return error(new DataError('Data not found'), true);
-
-            (await found.setArchive(true)).unwrap();
-
-            sendNotif({
-                severity: 'success',
-                title: 'Data archived',
-                message: 'The data has been successfully archived.',
-            });
-
-            return new Response(JSON.stringify({
-                success: true,
-            }), { status: 200 });
-        }
-        if (runBypass()) return archive();
-        if (!Permissions.canDo(roles, this as any, DataAction.Create).unwrap()) return invalidPermissions;
-        return archive();
-    }
-
-    if (event.action === DataAction.Delete) {
-        const remove = async () => {
-            if (!Object.hasOwn(event.data as any, 'id')) return error(new DataError('Missing id'), false);
-
-            const data = event.data as Structable<typeof struct.data.structure & typeof globalCols>;
-            const found = (await struct.fromId(String(data.id))).unwrap();
-            if (!found) return error(new DataError('Data not found'), true);
-
-            (await found.delete()).unwrap();
-
-            sendNotif({
-                severity: 'success',
-                title: 'Data deleted',
-                message: 'The data has been successfully deleted.',
-            });
-
-            return new Response(JSON.stringify({
-                success: true,
-            }), { status: 200 });
-        };
-        if (runBypass()) return remove();
-        if (!Permissions.canDo(roles, this as any, DataAction.Create).unwrap()) return invalidPermissions;
-
-        return remove();
-    }
-
-    if (event.action === DataAction.RestoreArchive) {
-        const restore = async () => {
-            if (!Object.hasOwn(event.data as any, 'id')) return error(new DataError('Missing id'), false);
-            const data = event.data as Structable<typeof struct.data.structure & typeof globalCols>;
-            const found = (await struct.fromId(String(data.id))).unwrap();
-            if (!found) return error(new DataError('Data not found'), true);
-
-            await found.setArchive(false);
-
-            sendNotif({
-                severity: 'success',
-                title: 'Data restored',
-                message: 'The data has been successfully restored.',
-            });
-
-            return new Response(JSON.stringify({
-                success: true,
-            }), { status: 200 });
-        };
-        if (runBypass()) return restore();
-        if (!Permissions.canDo(roles, this as any, DataAction.Create).unwrap()) return invalidPermissions;
-        return restore();
-    }
-
-    return error(new StructError('Invalid action'), true);
-}
-=======
 import {
 	Struct,
 	StructError,
@@ -713,7 +376,6 @@
 
 		return error(new StructError('Invalid action'));
 	};
->>>>>>> a28d08ae
 
 export const connectionEmitter = (struct: Struct) => {
 	// Permission handling
