--- conflicted
+++ resolved
@@ -51,14 +51,7 @@
 					})
 				).unwrap();
 
-<<<<<<< HEAD
-
 				event.cookies.set('ssid', session.id, {
-=======
-				console.log(session.data);
-
-				event.cookies.set('ssid', session.data.id, {
->>>>>>> 2838d25d
 					httpOnly: true,
 					domain: DOMAIN ?? '',
 					// sameSite: 'none',
