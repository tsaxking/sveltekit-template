--- conflicted
+++ resolved
@@ -164,7 +164,6 @@
 			"math",
 			"redis-service",
 			"svelte-preprocess",
-<<<<<<< HEAD
 			"ts-utils",
 			"html-constructor",
 			"redis-service"
@@ -175,9 +174,5 @@
 			"axios@<0.30.0": ">=0.30.0",
 			"cookie@<0.7.0": ">=0.7.0"
 		}
-=======
-			"ts-utils"
-		]
->>>>>>> 9bbdbc8d
 	}
 }